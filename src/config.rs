--- conflicted
+++ resolved
@@ -808,13 +808,8 @@
         git_command(&tmp_path)
             .args([
                 "config",
-<<<<<<< HEAD
                 TOPREPO_CONFIG_FILE_KEY,
-                "repo:refs/namespaces/top/HEAD:.gittoprepo.toml",
-=======
-                GIT_CONFIG_KEY,
                 "repo:refs/namespaces/top/refs/remotes/origin/HEAD:.gittoprepo.toml",
->>>>>>> a1db7344
             ])
             .check_success_with_stderr()
             .unwrap();
